package org.nbrahms

/**
 * Scala Command-Line Interface Parser
 *
 * Provides an API for parsing and using a command-line interface.
 *
 * Example:
 * {{{
 *   import java.net.InetAddress
 *   import org.nbrahms.sclip._
 *
 *   class Options(args: Array[String]) extends Clip(args) {
 *     implicit val ipParser = new UnaryParser(InetAddress.getByName(_))
 *
 *     val port = dopt("port", 80)
 *     val host = ropt[InetAddress]("host", n => s"Please specify a host using --$n")
 *
 *     check(Unrecognized, Strict)
 *   }
 *
 *   class Application {
 *     def run(host: InetAddress, port: Int) {
 *       ...
 *     }
 *     def main(args: Array[String]) {
 *       val options = new Options(args)
 *       run(options.host, options.port)
 *     }
 *   }
 * }}}
 *
 * The above code will accept command lines of the form:
 * {{{
 *   java Application [(--port|-p) <port>] (--host|-h) <address>
 * }}}
 *
 * For more usage examples, see SclipSpec.scala.
 */
package object sclip {
  /**A parser object that converts a sequence of (white-space-free)
   * strings to an object of type A.
   *
   * @param arity The number of parsed arguments, or -1 if the parser will
   *              consume all remaining strings
   */
  abstract class Parser[A](val arity: Int) {
    /**Converts a string sequence to a tuple of (object, remaining strings).*/
    def apply(input: Seq[String]): (A, Seq[String])
    def argNames: Seq[String]
  }

  object NullaryParser extends Parser[Unit](0) {
    def apply(input: Seq[String]) = (Unit, input)
    def argNames = Seq.empty
  }

  /**Converts the sequence head to an object of type A.*/
  class UnaryParser[A](f: String => A, name: String) extends Parser[A](1) {
    def apply(input: Seq[String]) = (f(input.head), input.tail)
    def argNames = Seq(name)
  }

  /**A command-line argument validation to apply.
   *
   * To use, call [[Clip.check]] after setup.
   */
  sealed trait Check

  /**Validates that no unrecognized options were passed.
   *
   * Note that extra appearances of a defined argument will be treated as unrecognized arguments.
   * For example, with an "apple" flag defined, the second argument will be unrecognized:
   * ```-a --apple```.
   */
  object Unrecognized extends Check

  /**Validates that no arguments were unparsed in a position before the last
   * parsed argument.*/
  object NoLeading extends Check

  /**Validates that no unparsed arguments remain.
   *
   * This check subsumes [[NoLeading]].
   */
  object NoExtra extends Check

  /**Validates that no options are repeated.*/
  object NoRepeated extends Check

  /**Prints help if the user enters --help. Obviously this should not be used in conjunction with
   * your own "help" option.
   */
  object AutoHelp extends Check

  /**Modifies the behavior of argument parsing.*/
  sealed trait Behavior

  /**When present, options have only a long form, unless
   * defined as a single-character option or hasShort is set to true.
   *
   * By default, options have both a long and short form, e.g.:
   * `--host` or `-h`.
   */
<<<<<<< HEAD
  object NoDefaultShort
=======
  object NoDefaultShort extends Behavior
>>>>>>> 0e27a30a

  class HelpCalled(msg: String) extends Exception(msg) with scala.util.control.NoStackTrace

  trait LowPriorityImplicits {
    import shapeless._

    implicit val stringParser = new UnaryParser[String](x => x, "string")
    implicit val byteParser = new UnaryParser(augmentString(_).toByte, "byte")
    implicit val intParser = new UnaryParser(augmentString(_).toInt, "int")
    implicit val longParser = new UnaryParser(augmentString(_).toLong, "long")
    implicit val floatParser = new UnaryParser(augmentString(_).toFloat, "float")
    implicit val doubleParser = new UnaryParser(augmentString(_).toDouble, "double")
    implicit val booleanParser = new UnaryParser(augmentString(_).toBoolean, "boolean")
    implicit val fileParser = new UnaryParser(new java.io.File(_), "path")

    implicit def seqParser[A](implicit elParser: Parser[A]) = new Parser[Seq[A]](-1) {
      def apply(input: Seq[String]) = {
        if (elParser.arity <= 0) throw new IllegalArgumentException("Elements must have finite arity")
        var rest = input
        val builder = new scala.collection.immutable.VectorBuilder[A]
        while (rest.size >= elParser.arity) {
          val (el, r) = elParser(rest)
          builder += el
          rest = r
        }
        (builder.result(), rest)
      }
      def argNames = elParser.argNames
    }
    implicit def tupleParser[T, H <: HList](implicit gen: Generic.Aux[T, H], hlistParser: Parser[H]) =
      new Parser[T](hlistParser.arity) {
        def apply(s: Seq[String]) = {
          val (h, rest) = hlistParser(s)
          (gen.from(h), rest)
        }
        def argNames = hlistParser.argNames
      }
    implicit def hnilParser = new Parser[HNil](0) {
        def apply(s: Seq[String]) = (HNil, s)
        def argNames = Seq.empty
      }
    implicit def hlistParser[A, H <: HList](implicit headParser: Parser[A], tailParser: Parser[H]) =
      new Parser[A :: H](headParser.arity + tailParser.arity) {
        def apply(s: Seq[String]) = {
          val (a, t) = headParser(s)
          val (h, rest) = tailParser(t)
          (a :: h, rest)
        }
        def argNames = headParser.argNames ++ tailParser.argNames
      }
  }

  import scala.language.existentials
  protected[sclip] case class Registration(longName: String, shortName: Option[Char], parser: Parser[_], isRequired: Boolean, isKv: Boolean, desc: String)
  implicit protected[sclip] class Registry(val map: Map[String, Registration]) extends AnyVal {
    def hasShort(short: Char) = map.find(_._2.shortName.map(_ == short).getOrElse(false)).isDefined
    def allFlags = map.filter(_._2.parser.arity == 0)
    def required = map.filter(_._2.isRequired)
    def optional = map.filter(kv => kv._2.parser.arity != 0 && !kv._2.isRequired)
  }

  /**Base class for configurations.
   *
   * To use, instantiate a new singleton instance with the command-line
   * arguments as constructor argument. Then assign options using one or more
   * of this class's protected methods.
   *
   * To view in ScalaDoc, hide members from [[LowPriorityImplicits]] and enable "All"
   * in visibility.
   */
  abstract class Clip(args: Seq[String], behaviors: Behavior*) extends LowPriorityImplicits {
    val defaultShortForm = !(behaviors contains NoDefaultShort)

    private[this] var _filtered = args.filterNot(_.isEmpty)
    private[this] var _registry = Map.empty[String, Registration]
    private[this] var _remaining = _filtered
    private[this] val _flagGroup: Set[Char] =
      _remaining.indexWhere(_.matches("-[a-zA-Z0-9]{2,}")) match {
        case -1 => Set.empty
        case ix =>
          val (front, rest) = _remaining.splitAt(ix)
          _remaining = front ++ rest.tail
          rest.head.toSet.drop(1)
      }
    private[this] var _remainingFlags = _flagGroup
    private def alias(name: String, hasShort: Boolean, shortChar: Char): Option[Char] =
      if (!hasShort) None
      else Some(if (shortChar == '\0') name.head else shortChar)
    private def rip(name: String, num: Int, strict: Boolean): Option[Seq[String]] = {
      val ix = _remaining.indexWhere(s => if (strict) s == name else s startsWith name)
      if (ix == -1) return None
      val (front, rest) = _remaining.splitAt(ix)
      val headArg = rest.head.drop(name.size)
      val toParse = (if (!headArg.isEmpty) headArg +: rest.tail else rest.tail)
      val splitIx = if (num >= 0) num else {
        val nix = toParse.indexWhere(_ startsWith "-")
        if (nix >= 0) nix else toParse.size
      }
      val (result, back) = toParse.splitAt(splitIx)
      _remaining = front ++ back
      Some(result)
    }
    private def ripWithShort(name: String, num: Int, shortChar: Option[Char], strict: Boolean = true): Option[Seq[String]] = {
      rip("--" + name, num, true) orElse (shortChar flatMap (sc => rip("-" + sc, num, strict)))
    }
    private def register(name: String, shortChar: Option[Char], parser: Parser[_], isRequired: Boolean, isKv: Boolean = false, desc: String = "") {
      if (_registry.contains(name)) throw new IllegalStateException(s"$name is already registered as an option")
      if (name.size < 1) throw new IllegalArgumentException("Can not have empty option names")
      if (name.size == 1 && shortChar.isEmpty) throw new IllegalStateException("Single-character options must use short form")
      val key = if (name.size > 1) "--" + name else "-" + shortChar.get
      val short = shortChar foreach { sc =>
        if (_registry.hasShort(sc)) throw new IllegalStateException(s"Alias $sc is already used")
      }
      _registry += key -> new Registration(name, shortChar, parser, isRequired, isKv, desc)
    }
    private def help() {
      def toValues(reg: Registration, addDesc: Boolean = true) = {
        val firstLine =
          if (reg.parser.arity >= 0) reg.parser.argNames.zipWithIndex map (nix => s" ${nix._1}${nix._2 + 1}") mkString ""
          else if (!reg.isKv) s" ${reg.parser.argNames.map(_ + "1")} ..."
          else s" key1=${reg.parser.argNames.head}1 ..."   // kv parsers are always unary
        val secondLine = if (!addDesc || reg.desc == "") "" else "\n      " +
          reg.desc.trim.replaceAll("\\n", "\n      ")
        firstLine + secondLine
      }
      def toDesc(heading: String, map: Iterable[(String, Registration)]) =
        if (map.isEmpty) ""
        else
          s"$heading" + map.map { case (long, reg) =>
            s"  $long${reg.shortName.map("|-" + _).getOrElse("")}" + toValues(reg)
          }.mkString("\n")
      val flags = _registry.allFlags.toSeq.sortBy(_._1)
      val flagHeadLine = if (!flags.isEmpty) "[flags]" else ""
      val flagDesc = toDesc("\n\nFlags:\n", flags)

      val required = _registry.required.toSeq.sortBy(_._1)
      val requiredHeadLine = required map { kv => " " + kv._1 + toValues(kv._2, false) } mkString ""
      val requiredDesc = toDesc("\n\n", required)

      val options = _registry.optional.toSeq.sortBy(_._1)
      val optionHeadLine = if (!options.isEmpty) " [options]" else ""
      val optionDesc = toDesc("\n\nOptions:\n", options)

      val msg = s"--help called:\nUsage:\n  $flagHeadLine$requiredHeadLine$optionHeadLine$requiredDesc$flagDesc$optionDesc"
      throw new HelpCalled(msg)
    }

    /**Create a new single-value option.
     *
     * If {@code hasShort} is true, parses
     * {{{
     *   (--opt|-o) value
     * }}}
     * otherwise parses
     * {{{
     *   --opt value
     * }}}
     *
     * To change the short option alias, set {@code shortChar}.
     *
     * If the option is present, returns a Some of the parsed value, otherwise None.
     */
    protected def opt[A](name: String, hasShort: Boolean = defaultShortForm, shortChar: Char = '\0',
        isRequired: Boolean = false, desc: String = "")(implicit parser: Parser[A]): Option[A] = {
      val sc = alias(name, hasShort, shortChar)
      register(name, sc, parser, isRequired, desc = desc)
      try {
        ripWithShort(name, parser.arity, sc).map(s => parser(s)._1)
      } catch {
        case ex: NoSuchElementException => throw new IllegalArgumentException(s"Missing argument after option '$name'")
      }
    }

    /**Create a new single-valued option with default value
     *
     * As for opt, but returns the parsed value directly if the option is present, otherwise the default value.
     */
    protected def dopt[A](name: String, default: => A, hasShort: Boolean = defaultShortForm, shortChar: Char = '\0',
        isRequired: Boolean = false, desc: String = "")(implicit parser: Parser[A]): A =
      opt(name, hasShort, shortChar, desc = desc)(parser).getOrElse(default)

    /**Create a new single-valued required option
     *
     * As for opt, but throws an IllegalArgumentException if the option is missing.
     */
    protected def ropt[A](name: String, message: String => String = s => s"Missing required argument $s",
        hasShort: Boolean = defaultShortForm, shortChar: Char = '\0', desc: String = "")(implicit parser: Parser[A]): A =
      opt(name, hasShort, shortChar, true, desc = desc)(parser) getOrElse {
        if (!(remaining contains "--help")) throw new IllegalArgumentException(message(name))
        else null.asInstanceOf[A]
      }

    /**Create a new sequence value.
     *
     * Parses all components until the next option.
     * 
     * If {@code hasShort} is true, parses
     * {{{
     *   (--opt|-o) value1 value2 value3 ...
     * }}}
     * otherwise parses
     * {{{
     *   --opt value1 value2 value3 ...
     * }}}
     */
    protected def sopt[A](name: String, hasShort: Boolean = defaultShortForm, shortChar: Char = '\0',
        desc: String = "")(implicit parser: Parser[A]): Seq[A] =
      opt[Seq[A]](name, hasShort, shortChar, false, desc = desc).getOrElse(Seq.empty)

    /**Create a new flag.
     *
     * If {@code hasShort} is true, parses
     * {{{
     *   (--opt|-o)
     * }}}
     * otherwise parses
     * {{{
     *   --opt
     * }}}
     *
     * Also parses grouped flags, as in
     * {{{
     *   ls -lhtr
     * }}}
     *
     * Returns true iff the flag is present.
     */
    protected def flag(name: String, hasShort: Boolean = defaultShortForm, shortChar: Char = '\0', desc: String = ""): Boolean = {
      val sc = alias(name, hasShort, shortChar)
      register(name, sc, NullaryParser, false, desc = desc)
      sc.filter(_remainingFlags contains _).map { c =>
        _remainingFlags -= c
        true
      } getOrElse ripWithShort(name, 0, sc).isDefined
    }

    /**Create a new key-value option.
     *
     * Parses
     * {{{
     *   --opt k1=v1,k2=v2,...
     *   --opt k1=v1 k2=v2 ...
     * }}}
     *
     * If {@code hasShort} is true, also parses
     * {{{
     *   -o k1=v1,k2=v2,...
     *   -o k1=v1 k2=v2 ...
     *   -ok1=v1,k2=v2,...
     * }}}
     */
    protected def kv[A](name: String, hasShort: Boolean = defaultShortForm, shortChar: Char = '\0',
        desc: String = "")(implicit parser: UnaryParser[A]): Map[String, A] = {
      val sc = alias(name, hasShort, shortChar)
      register(name, sc, seqParser[A], false, isKv = true, desc = desc)
      val toParse = ripWithShort(name, -1, sc, false).toSeq.flatten
      val pairs = toParse.flatMap(_.split(",")).filterNot(_.isEmpty)
      (Map.empty[String, A] /: pairs) { (m, p) =>
        val (Array(k, v)) = p.split("=")
        m + (k -> parser(Seq(v))._1)
      }
    }

    /**Parse trailing arguments.
     */
    protected def tail[A](implicit parser: Parser[A]): A = {
      val trails = trailing
      if (trails.size < parser.arity)
        throw new IllegalStateException(s"There are not enough arguments left in ${trails.toList} to parse trailing arguments with arity ${parser.arity}")
      val (toParse, newTrailing) =
        if (parser.arity >= 0) trails splitAt parser.arity else (trails, Nil)
      _remaining = _remaining.filterNot(trails contains _) ++ newTrailing
      parser(toParse)._1
    }

    /**Returns all unparsed arguments.*/
    def remaining = _remaining

    /**Returns all unparsed arguments after the last parsed option.*/
    def trailing: Seq[String] = {
      import scala.annotation.tailrec
      if (remaining.size == 0) remaining
      else {
        @tailrec def strip(args: List[String], remaining: List[String], out: List[String]): Seq[String] =
          (args, remaining, out) match {
            case (_, Nil, o) => o
            case (a :: atail, r :: rtail, o) if a != r => o
            case (a :: atail, r :: rtail, o) => strip(atail, rtail, a :: o)
          }
        strip(_filtered.reverse.toList, remaining.reverse.toList, Nil)
      }
    }

    /**Apply one or more [[Check]]s.
     *
     * This method should only be called '''after''' object extraction.
     */
    protected def check(checks: Check*) {
      checks foreach {
        case NoRepeated =>
          _registry foreach { case (long, reg) =>
            val nLong = _filtered.filter(a => a == long && a.startsWith("--")).size
            val nShort = reg.shortName map { short =>
              (if (_flagGroup contains short) 1 else 0) +
              _filtered.filter(_ == "-" + short).size
            } getOrElse 0
            if (nLong + nShort > 1)
              throw new IllegalStateException(s"Repeated option $long")
          }
        case Unrecognized =>
          remaining find (_ startsWith "-") foreach { arg =>
            throw new IllegalStateException(s"Unrecognized or repeated option $arg")
          }
          if (!_flagGroup.isEmpty)
            throw new IllegalStateException(s"Unrecognized flags ${_flagGroup.mkString(",")}")
        case NoLeading | NoExtra if remaining.isEmpty =>
        case NoLeading =>
          val ix = _filtered indexWhere (_ == remaining.head)
          if ((_filtered.size - ix) != remaining.size)
            throw new IllegalStateException(s"Invalid input ${remaining.head}")
        case NoExtra =>
          if (remaining.size != 0)
            throw new IllegalStateException(s"Invalid input ${remaining.head}")
        case AutoHelp if remaining contains "--help" =>
          help()
        case _ =>
      }
    }
  }
}<|MERGE_RESOLUTION|>--- conflicted
+++ resolved
@@ -102,11 +102,7 @@
    * By default, options have both a long and short form, e.g.:
    * `--host` or `-h`.
    */
-<<<<<<< HEAD
-  object NoDefaultShort
-=======
   object NoDefaultShort extends Behavior
->>>>>>> 0e27a30a
 
   class HelpCalled(msg: String) extends Exception(msg) with scala.util.control.NoStackTrace
 
