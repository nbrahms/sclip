package org.nbrahms

/**
 * Scala Command-Line Interface Parser
 *
 * Provides an API for parsing and using a command-line interface.
 *
 * Example:
 * {{{
 *   import java.net.InetAddress
 *   import org.nbrahms.sclip._
 *
 *   class Options(args: Array[String]) extends Clip(args) {
 *     implicit val ipParser = new UnaryParser(InetAddress.getByName(_))
 *
 *     val port = dopt("port", 80)
 *     val host = ropt[InetAddress]("host", n => s"Please specify a host using --$n")
 *
 *     check(Unrecognized, Strict)
 *   }
 *
 *   class Application {
 *     def run(host: InetAddress, port: Int) {
 *       ...
 *     }
 *     def main(args: Array[String]) {
 *       val options = new Options(args)
 *       run(options.host, options.port)
 *     }
 *   }
 * }}}
 *
 * The above code will accept command lines of the form:
 * {{{
 *   java Application [(--port|-p) <port>] (--host|-h) <address>
 * }}}
 *
 * For more usage examples, see SclipSpec.scala.
 */
package object sclip {
  /**A parser object that converts a sequence of (white-space-free)
   * strings to an object of type A.
   *
   * @param arity The number of parsed arguments, or -1 if the parser will
   *              consume all remaining strings
   */
  abstract class Parser[A](val arity: Int) {
    /**Converts a string sequence to a tuple of (object, remaining strings).*/
    def apply(input: Seq[String]): (A, Seq[String])
    def argNames: Seq[String]
  }

  object NullaryParser extends Parser[Unit](0) {
    def apply(input: Seq[String]) = (Unit, input)
    def argNames = Seq.empty
  }

  /**Converts the sequence head to an object of type A.*/
  class UnaryParser[A](f: String => A, name: String) extends Parser[A](1) {
    def apply(input: Seq[String]) = (f(input.head), input.tail)
    def argNames = Seq(name)
  }

  /**A command-line argument validation to apply.
   *
   * To use, call [[Clip.check]] after setup.
   */
  sealed trait Check

  /**Validates that no unrecognized options were passed.
   *
   * Note that extra appearances of a defined argument will be treated as unrecognized arguments.
   * For example, with an "apple" flag defined, the second argument will be unrecognized:
   * ```-a --apple```.
   */
  object Unrecognized extends Check

  /**Validates that no arguments were unparsed in a position before the last
   * parsed argument.*/
  object NoLeading extends Check

  /**Validates that no unparsed arguments remain.
   *
   * This check subsumes [[NoLeading]].
   */
  object NoExtra extends Check

  /**Validates that no options are repeated.*/
  object NoRepeated extends Check

  /**Prints help if the user enters --help. Obviously this should not be used in conjunction with
   * your own "help" option.
   */
  object AutoHelp extends Check

  /**Modifies the behavior of argument parsing.*/
  sealed trait Behavior

  /**When present, options have only a long form, unless
   * defined as a single-character option or hasShort is set to true.
   *
   * By default, options have both a long and short form, e.g.:
   * `--host` or `-h`.
   */
  object NoDefaultShort extends Behavior
<<<<<<< HEAD
=======

  /**Treats negative numbers as the next option when parsing sequences.
   *
   * By default, negative numbers in a sequence are treated as sequence parameters.
   * Adding this behavior instead ends the sequence at the first negative number, which
   * may then be available as an option itself.
   *
   * For example, consider argument list:
   * ```
   *   --seq 1 0 -1
   * ```
   *
   * By default, `sopt[Int]("seq")` will parse the argument list as `Seq(1, 0, -1)`.
   *
   * Using `StopSequenceOnNegative` will cause the list to be parsed as `Seq(1, 0)`,
   * allowing you to also use `flag("1")`.
   *
   * If this behavior is NOT used, you will get different behavior for numeric options depending
   * on whether your numeric option is declared before or after your sequence:
   *
   * With
   * ```
   *   val seq = seq[Int]("seq")
   *   val one = flag("1")
   * ```
   * `seq` will be `Seq(1, 0, -1)`, and `one` will be `false`.
   *
   * With
   * ```
   *   val one = flag("1")
   *   val seq = seq[Int]("seq")
   * ```
   * `seq` will be `Seq(1, 0)`, and `one` will be `true`.
   */
  object StopSequenceOnNegative extends Behavior
>>>>>>> d15ab4f5

  class HelpCalled(msg: String) extends Exception(msg) with scala.util.control.NoStackTrace

  trait LowPriorityImplicits {
    import shapeless._

    implicit val stringParser = new UnaryParser[String](x => x, "string")
    implicit val byteParser = new UnaryParser(augmentString(_).toByte, "byte")
    implicit val intParser = new UnaryParser(augmentString(_).toInt, "int")
    implicit val longParser = new UnaryParser(augmentString(_).toLong, "long")
    implicit val floatParser = new UnaryParser(augmentString(_).toFloat, "float")
    implicit val doubleParser = new UnaryParser(augmentString(_).toDouble, "double")
    implicit val booleanParser = new UnaryParser(augmentString(_).toBoolean, "boolean")
    implicit val fileParser = new UnaryParser(new java.io.File(_), "path")

    implicit def seqParser[A](implicit elParser: Parser[A]) = new Parser[Seq[A]](-1) {
      def apply(input: Seq[String]) = {
        if (elParser.arity <= 0) throw new IllegalArgumentException("Elements must have finite arity")
        var rest = input
        val builder = new scala.collection.immutable.VectorBuilder[A]
        while (rest.size >= elParser.arity) {
          val (el, r) = elParser(rest)
          builder += el
          rest = r
        }
        (builder.result(), rest)
      }
      def argNames = elParser.argNames
    }
    implicit def tupleParser[T, H <: HList](implicit gen: Generic.Aux[T, H], hlistParser: Parser[H]) =
      new Parser[T](hlistParser.arity) {
        def apply(s: Seq[String]) = {
          val (h, rest) = hlistParser(s)
          (gen.from(h), rest)
        }
        def argNames = hlistParser.argNames
      }
    implicit def hnilParser = new Parser[HNil](0) {
        def apply(s: Seq[String]) = (HNil, s)
        def argNames = Seq.empty
      }
    implicit def hlistParser[A, H <: HList](implicit headParser: Parser[A], tailParser: Parser[H]) =
      new Parser[A :: H](headParser.arity + tailParser.arity) {
        def apply(s: Seq[String]) = {
          val (a, t) = headParser(s)
          val (h, rest) = tailParser(t)
          (a :: h, rest)
        }
        def argNames = headParser.argNames ++ tailParser.argNames
      }
  }

  import scala.language.existentials
  protected[sclip] case class Registration(longName: String, shortName: Option[Char], parser: Parser[_], isRequired: Boolean, isKv: Boolean, desc: String)
  implicit protected[sclip] class Registry(val map: Map[String, Registration]) extends AnyVal {
    def hasShort(short: Char) = map.find(_._2.shortName.map(_ == short).getOrElse(false)).isDefined
    def allFlags = map.filter(_._2.parser.arity == 0)
    def required = map.filter(_._2.isRequired)
    def optional = map.filter(kv => kv._2.parser.arity != 0 && !kv._2.isRequired)
  }

  /**Base class for configurations.
   *
   * To use, instantiate a new singleton instance with the command-line
   * arguments as constructor argument. Then assign options using one or more
   * of this class's protected methods.
   *
   * To view in ScalaDoc, hide members from [[LowPriorityImplicits]] and enable "All"
   * in visibility.
   */
  abstract class Clip(args: Seq[String], behaviors: Behavior*) extends LowPriorityImplicits {
    val defaultShortForm = !(behaviors contains NoDefaultShort)

    private[this] var _filtered = args.filterNot(_.isEmpty)
    private[this] var _registry = Map.empty[String, Registration]
    private[this] var _remaining = _filtered
    private[this] val _flagGroup: Set[Char] =
      _remaining.indexWhere(_.matches("-[a-zA-Z0-9]{2,}")) match {
        case -1 => Set.empty
        case ix =>
          val (front, rest) = _remaining.splitAt(ix)
          _remaining = front ++ rest.tail
          rest.head.toSet.drop(1)
      }
    private[this] var _remainingFlags = _flagGroup
    private[this] val seqStopMatch = if (behaviors contains StopSequenceOnNegative) "-" else "-{1,2}\\d+\\M"
    private def alias(name: String, hasShort: Boolean, shortChar: Char): Option[Char] =
      if (!hasShort) None
      else Some(if (shortChar == 0) name.head else shortChar)
    private def rip(name: String, num: Int, strict: Boolean): Option[Seq[String]] = {
      val ix = _remaining.indexWhere(s => if (strict) s == name else s startsWith name)
      if (ix == -1) return None
      val (front, rest) = _remaining.splitAt(ix)
      val headArg = rest.head.drop(name.size)
      val toParse = (if (!headArg.isEmpty) headArg +: rest.tail else rest.tail)
      val splitIx = if (num >= 0) num else {
        val nix = toParse.indexWhere(_ startsWith seqStopMatch)
        if (nix >= 0) nix else toParse.size
      }
      val (result, back) = toParse.splitAt(splitIx)
      _remaining = front ++ back
      Some(result)
    }
    private def ripWithShort(name: String, num: Int, shortChar: Option[Char], strict: Boolean = true): Option[Seq[String]] = {
      rip("--" + name, num, true) orElse (shortChar flatMap (sc => rip("-" + sc, num, strict)))
    }
    private def register(name: String, shortChar: Option[Char], parser: Parser[_], isRequired: Boolean, isKv: Boolean = false, desc: String = "") {
      if (_registry.contains(name)) throw new IllegalStateException(s"$name is already registered as an option")
      if (name.size < 1) throw new IllegalArgumentException("Can not have empty option names")
      if (name.size == 1 && shortChar.isEmpty) throw new IllegalStateException(s"Single-character option '$name' must use short form")
      val key = if (name.size > 1) "--" + name else "-" + shortChar.get
      val short = shortChar foreach { sc =>
        if (_registry.hasShort(sc)) throw new IllegalStateException(s"Alias $sc is already used")
      }
      _registry += key -> new Registration(name, shortChar, parser, isRequired, isKv, desc)
    }
    private def help() {
      def toValues(reg: Registration, addDesc: Boolean = true) = {
        val firstLine =
          if (reg.parser.arity >= 0) reg.parser.argNames.zipWithIndex map (nix => s" ${nix._1}${nix._2 + 1}") mkString ""
          else if (!reg.isKv) s" ${reg.parser.argNames.map(_ + "1")} ..."
          else s" key1=${reg.parser.argNames.head}1 ..."   // kv parsers are always unary
        val secondLine = if (!addDesc || reg.desc == "") "" else "\n      " +
          reg.desc.trim.replaceAll("\\n", "\n      ")
        firstLine + secondLine
      }
      def toDesc(heading: String, map: Iterable[(String, Registration)]) =
        if (map.isEmpty) ""
        else
          s"$heading" + map.map { case (long, reg) =>
            s"  $long${reg.shortName.map("|-" + _).getOrElse("")}" + toValues(reg)
          }.mkString("\n")
      val flags = _registry.allFlags.toSeq.sortBy(_._1)
      val flagHeadLine = if (!flags.isEmpty) "[flags]" else ""
      val flagDesc = toDesc("\n\nFlags:\n", flags)

      val required = _registry.required.toSeq.sortBy(_._1)
      val requiredHeadLine = required map { kv => " " + kv._1 + toValues(kv._2, false) } mkString ""
      val requiredDesc = toDesc("\n\n", required)

      val options = _registry.optional.toSeq.sortBy(_._1)
      val optionHeadLine = if (!options.isEmpty) " [options]" else ""
      val optionDesc = toDesc("\n\nOptions:\n", options)

      val msg = s"--help called:\nUsage:\n  $flagHeadLine$requiredHeadLine$optionHeadLine$requiredDesc$flagDesc$optionDesc"
      throw new HelpCalled(msg)
    }

    /**Create a new single-value option.
     *
     * If {@code hasShort} is true, parses
     * {{{
     *   (--opt|-o) value
     * }}}
     * otherwise parses
     * {{{
     *   --opt value
     * }}}
     *
     * To change the short option alias, set {@code shortChar}.
     *
     * If the option is present, returns a Some of the parsed value, otherwise None.
     */
    protected def opt[A](name: String, hasShort: Boolean = defaultShortForm, shortChar: Char = 0,
        isRequired: Boolean = false, desc: String = "")(implicit parser: Parser[A]): Option[A] = {
      val sc = alias(name, hasShort, shortChar)
      register(name, sc, parser, isRequired, desc = desc)
      try {
        ripWithShort(name, parser.arity, sc).map(s => parser(s)._1)
      } catch {
        case ex: NoSuchElementException => throw new IllegalArgumentException(s"Missing argument after option '$name'")
      }
    }

    /**Create a new single-valued option with default value
     *
     * As for opt, but returns the parsed value directly if the option is present, otherwise the default value.
     */
    protected def dopt[A](name: String, default: => A, hasShort: Boolean = defaultShortForm, shortChar: Char = 0,
        isRequired: Boolean = false, desc: String = "")(implicit parser: Parser[A]): A =
      opt(name, hasShort, shortChar, desc = desc)(parser).getOrElse(default)

    /**Create a new single-valued required option
     *
     * As for opt, but throws an IllegalArgumentException if the option is missing.
     */
    protected def ropt[A](name: String, message: String => String = s => s"Missing required argument $s",
        hasShort: Boolean = defaultShortForm, shortChar: Char = 0, desc: String = "")(implicit parser: Parser[A]): A =
      opt(name, hasShort, shortChar, true, desc = desc)(parser) getOrElse {
        if (!(remaining contains "--help")) throw new IllegalArgumentException(message(name))
        else null.asInstanceOf[A]
      }

    /**Create a new sequence value.
     *
     * Parses all components until the next option.
     * 
     * If {@code hasShort} is true, parses
     * {{{
     *   (--opt|-o) value1 value2 value3 ...
     * }}}
     * otherwise parses
     * {{{
     *   --opt value1 value2 value3 ...
     * }}}
     */
    protected def sopt[A](name: String, hasShort: Boolean = defaultShortForm, shortChar: Char = 0,
        desc: String = "")(implicit parser: Parser[A]): Seq[A] =
      opt[Seq[A]](name, hasShort, shortChar, false, desc = desc).getOrElse(Seq.empty)

    /**Create a new flag.
     *
     * If {@code hasShort} is true, parses
     * {{{
     *   (--opt|-o)
     * }}}
     * otherwise parses
     * {{{
     *   --opt
     * }}}
     *
     * Also parses grouped flags, as in
     * {{{
     *   ls -lhtr
     * }}}
     *
     * Returns true iff the flag is present.
     */
    protected def flag(name: String, hasShort: Boolean = defaultShortForm, shortChar: Char = 0, desc: String = ""): Boolean = {
      val sc = alias(name, hasShort, shortChar)
      register(name, sc, NullaryParser, false, desc = desc)
      sc.filter(_remainingFlags contains _).map { c =>
        _remainingFlags -= c
        true
      } getOrElse ripWithShort(name, 0, sc).isDefined
    }

    /**Create a new key-value option.
     *
     * Parses
     * {{{
     *   --opt k1=v1,k2=v2,...
     *   --opt k1=v1 k2=v2 ...
     * }}}
     *
     * If {@code hasShort} is true, also parses
     * {{{
     *   -o k1=v1,k2=v2,...
     *   -o k1=v1 k2=v2 ...
     *   -ok1=v1,k2=v2,...
     * }}}
     */
    protected def kv[A](name: String, hasShort: Boolean = defaultShortForm, shortChar: Char = 0,
        desc: String = "")(implicit parser: UnaryParser[A]): Map[String, A] = {
      val sc = alias(name, hasShort, shortChar)
      register(name, sc, seqParser[A], false, isKv = true, desc = desc)
      val toParse = ripWithShort(name, -1, sc, false).toSeq.flatten
      val pairs = toParse.flatMap(_.split(",")).filterNot(_.isEmpty)
      (Map.empty[String, A] /: pairs) { (m, p) =>
        val (Array(k, v)) = p.split("=")
        m + (k -> parser(Seq(v))._1)
      }
    }

    /**Parse trailing arguments.
     */
    protected def tail[A](implicit parser: Parser[A]): A = {
      val trails = trailing
      if (trails.size < parser.arity)
        throw new IllegalStateException(s"There are not enough arguments left in ${trails.toList} to parse trailing arguments with arity ${parser.arity}")
      val (toParse, newTrailing) =
        if (parser.arity >= 0) trails splitAt parser.arity else (trails, Nil)
      _remaining = _remaining.filterNot(trails contains _) ++ newTrailing
      parser(toParse)._1
    }

    /**Returns all unparsed arguments.*/
    def remaining = _remaining

    /**Returns all unparsed arguments after the last parsed option.*/
    def trailing: Seq[String] = {
      import scala.annotation.tailrec
      if (remaining.size == 0) remaining
      else {
        @tailrec def strip(args: List[String], remaining: List[String], out: List[String]): Seq[String] =
          (args, remaining, out) match {
            case (_, Nil, o) => o
            case (a :: atail, r :: rtail, o) if a != r => o
            case (a :: atail, r :: rtail, o) => strip(atail, rtail, a :: o)
          }
        strip(_filtered.reverse.toList, remaining.reverse.toList, Nil)
      }
    }

    /**Apply one or more [[Check]]s.
     *
     * This method should only be called '''after''' object extraction.
     */
    protected def check(checks: Check*) {
      checks foreach {
        case NoRepeated =>
          _registry foreach { case (long, reg) =>
            val nLong = _filtered.filter(a => a == long && a.startsWith("--")).size
            val nShort = reg.shortName map { short =>
              (if (_flagGroup contains short) 1 else 0) +
              _filtered.filter(_ == "-" + short).size
            } getOrElse 0
            if (nLong + nShort > 1)
              throw new IllegalStateException(s"Repeated option $long")
          }
        case Unrecognized =>
          remaining find (_ startsWith "-") foreach { arg =>
            throw new IllegalStateException(s"Unrecognized or repeated option $arg")
          }
          if (!_flagGroup.isEmpty)
            throw new IllegalStateException(s"Unrecognized flags ${_flagGroup.mkString(",")}")
        case NoLeading | NoExtra if remaining.isEmpty =>
        case NoLeading =>
          val ix = _filtered indexWhere (_ == remaining.head)
          if ((_filtered.size - ix) != remaining.size)
            throw new IllegalStateException(s"Invalid input ${remaining.head}")
        case NoExtra =>
          if (remaining.size != 0)
            throw new IllegalStateException(s"Invalid input ${remaining.head}")
        case AutoHelp if remaining contains "--help" =>
          help()
        case _ =>
      }
    }
  }
}<|MERGE_RESOLUTION|>--- conflicted
+++ resolved
@@ -103,8 +103,6 @@
    * `--host` or `-h`.
    */
   object NoDefaultShort extends Behavior
-<<<<<<< HEAD
-=======
 
   /**Treats negative numbers as the next option when parsing sequences.
    *
@@ -140,7 +138,6 @@
    * `seq` will be `Seq(1, 0)`, and `one` will be `true`.
    */
   object StopSequenceOnNegative extends Behavior
->>>>>>> d15ab4f5
 
   class HelpCalled(msg: String) extends Exception(msg) with scala.util.control.NoStackTrace
 
